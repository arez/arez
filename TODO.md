# TODO

This document is essentially a list of shorthand notes describing work yet to completed.
Unfortunately it is not complete enough for other people to pick work off the list and
complete as there is too much un-said.

<<<<<<< HEAD
## 0.105 Changes

* Document `@Reference`, `@ReferenceId`, `@Inverse`

* Document why `@Inverse` and `@Reference` duplicate information in FAQ - means both sides have to be updated
  if change so that glue code is correctly regenerated without forcing rebuild from tool.

* Document requirements on public API of `Observable`, `ComputedValue` etc. i.e. To call `reportObserved()`
  must be in transaction. To call `reportChanged()` must be in read-write transaction.

=======
>>>>>>> bed494a0
## Enhancements

* Consider collapsing `@Autorun` and `@Track` into a single `@Observer` and the same reduction at the
  lower api layer. It would make it possible to control whether observers are invoked by scheduler and to
  control the relationship between a dependency going stale and an observer being scheduled. This will
  involve exposing methods `Observer.schedule()` and `Observer.reportStale()` so that users can explicitly
  control capabilities. This way things like `minimumDelay`, `throttle` etc. all become user-space concerns.

* Add `Observer.reportStale()` so can explicitly mark an observer as stale and have it rescheduled.

* Configuration in `arez.Observer` is mostly a bunch of boolean flags or enums. Some of these flags are
  immutable after initial construction and some are runtime state. Most of these could be collapsed into
  a bits array. It is possible that we could add some customization in javascript so that they appear as
  enumerable properties in development mode and thus are easy to decipher in browser? Step 1 could be
  moving all the config time properties to bit array (priority is the only one we use at runtime and we
  could put them on lower bits so a simple mask could get it out).
   * Config time: `_mode`, `_priority`, `_canTrackExplicitly`, `_observeLowerPriorityDependencies`, `_canNestActions`
   * Runtime:`_state`, `_scheduled`

* Implement something similar to `getDependencyTree` from mobx

* Rename `OnActivate` to `OnBecomeObserved` and `OnDeactivate` to `OnBecomeUnobserved`.

* Rename `disposeOnDeactivate` parameter to `disposeOnBecomeUnobserved`

* Remove `OnStale` as not very useful. However still needed to clear out cached immutable collections unless
  `@OnChange` has been introduced.

* Add configuration parameter to `@Observable` that will verify that the setter actually modified value
  before propagating change as sometimes the setter will validate or normalize value which may not result in
  actual change. Use the same equals() test that is used to check if setter call is required.

* Enhance autorun so that can schedule reaction for future time. i.e. The reaction could schedule
  it via `requestAnimationFrame`

* Enhance the track/autorun/computed with a `minimumDelay` parameter. The reaction will wait the `minimumDelay`
  before triggering the tracked function. This is an effective mechanism to add de-bouncing to limit the number
  of expensive calls (i.e. remote calls or accessing expensive local calls). Another variation is to add
  `throttleTime` which will track when the track/autorun/computed was invoked and will avoid rescheduling
  the function until at least that amount of time has passed. This is similar to `minimumDelay`, except that the
  initial run of the function happens immediately.

* Add per Observer `onError` parameter that can be used to replace the global reaction error handler.

* Figure out a way to use a single entrypoint for each of `observable()`, `autorun()`, `track()` by passing
  in an options object?

* Setup testing with browser. Headless Chrome via selenium? GWT test case?
  - https://thefriendlytester.co.uk/2017/04/new-headless-chrome-with-selenium.html
  - Perhaps by the latest kid in town - https://www.cypress.io/

* Consider integration into a reactive streaming API ala rxjava-gwt. Has already been done in mobx.
  - https://github.com/intendia-oss/rxjava-gwt
  - https://github.com/mobxjs/mobx-utils/blob/master/src/from-resource.ts

* Should `ArezContext` be disposable? If so it would need to enable registries by default so all resources
  created by the context could be closed when the context is closed. It probably only makes sense in multi
  zone scenario and should generate invariant check failure otherwise.

* Enhance `BuildOutputTest` test to test multiple variants where we patch the build time constants for different
  build types.

* Seriously consider enabling a compile-time option that allows pooling of Arez elements such as Observable,
  ComputedValues and Observers. This may reduce memory pressure, particularly when using CircularBuffer to
  implement the recycling.

* Consider writing a function that builds a computed. The initial value comes from a supplier function called
  on `@OnObserve` which also triggers an async function. Subsequent values comes from the async function supplying
  a value to a sink function. The user can force a refresh by explicitly invoking `refresh()`. This should cover
  off the use case from of `LazyObservable` and `fromResource` from mobx.

* Completed the `arez-devtools` project.

* Support `@OnChanged` for `@Observable` and `@Computed` properties. This hook is called immediately after the
  change and includes the old value and the new value. The nullability annotations on the hook method should
  match expectations.

* Update `Observable.shouldGenerateUnmodifiableCollectionVariant()` and instead use `OnChanged` hook so that
  collections without a setter can potentially have an unmodified variant where the cache field is kept up to
  date.

* Support `@Reference` and `@Dependency` on the same method? Alternatively we could assume that `@Reference`
  implies `@Dependency` and allow configuration of cascade action onto reference?

## Process

* A future version of BuildDownstream should only push out changes to downstream libraries IFF there already exists
  the patch branch {branch}-ArezUpgrade-{version}. The reason behind this is that all we are doing is checking that
  compilation works with the downstream project, however if compilation fails then the downstream project needs to
  publish a release as it indicates that there was some code change required. The other trigger for a release may be
  when the major version of arez changes.

* Setup tool that does comparisons between different versions of the API via a tool such as:
  - https://github.com/siom79/japicmp

## Documentation

* Document `@Reference`, `@ReferenceId`, `@Inverse`

* Document why `@Inverse` and `@Reference` duplicate information in FAQ - means both sides have to be updated
  if change so that glue code is correctly regenerated without forcing rebuild from tool.

* Document requirements on public API of `Observable`, `ComputedValue` etc. i.e. To call `reportObserved()`
  must be in transaction. To call `reportChanged()` must be in read-write transaction.

* Document creation of component. i.e. The order of operations

* Performance testing and writeup?

* Add Disposable to doco - i.e. explain how can dispose both components and reactive elements

* Add graph reflecting size of TodoMVC over time

* Enhance runtime so we link to website documentation for each numbered error. i.e. Arez-0022 could be linked
  to https://arez.github.io/errors.html#Arez-0022 For this we would need to enhanced the code that generates
  invariant failure and add documentation to the website.

## Mobx State Tree

* We could incorporate a mechanism like Mobx State Tree to serialize observable data of components as
  immutable json-like data. This may involve
  - adding additional lifecycle methods on the components (i.e. the equivalent of `onSnapshot()`)
  - working out mechanisms to determine how components in components are serialized (i.e references could
    be serialize component field or serialize id reference to field). Is the relationship a reference or
    containership.
  - deserialization strategies to various mediums (i.e. json etc) and how dow we resolve references. How
    do we do it late? Is this extracting a part of replicant into core Arez?

## Incremental

* An Ocaml framework that is very similar conceptually to Arez's core (Observable = variable,
  incremental = computed, observer = observer). They manually trigger scheduling (via stabilize call)
  and assume a DAG rather than a graph that will eventually stabilize.

* Interestingly it also supports persistent data structures from functional programming paradigms. This
  feels very similar to the `CachedRelationship` from Rose.

* It also allows better control over which dependencies fire. i.e. Imagine you have a flag that indicates
  UI component that is selected. Each time it changes, all UI components need to refire to calculate boolean
  (probably `@Computed`) variable `"isSelected"`. Incremental can control dependencies that will fire and
  will only fire the two that need changing (i.e. the one going from selected to not selected and the one
  going from non selected to selected). It seems they do this by getting before and after values and and
  potentially dependency list and then writing custom change code. This approach is common when interacting
  with imperative API. VirtualDOM is like this. Compute the desired state, then perform diff against last
  state and perform patching against actual DOM to align. So get two variables (before VDOM, after VDOM)
  and use diff and patch operations to apply effects.

* It suggests that Arez should support some intelligent propagation of changes from Observables. Translating
  the concepts into Arez there seems to be two strategies for doing this. Allowing the observer to receive
  change messages that include the old state and the new state and writing the observer so that it can
  incrementally apply changes. It may also mean adding hooks to `Observable` and `ComputedValue` instances
  such that they can determine which dependencies that they will update on changes.

* https://github.com/janestreet/incremental
* https://www.youtube.com/watch?v=HNiFiLVg20k<|MERGE_RESOLUTION|>--- conflicted
+++ resolved
@@ -4,19 +4,6 @@
 Unfortunately it is not complete enough for other people to pick work off the list and
 complete as there is too much un-said.
 
-<<<<<<< HEAD
-## 0.105 Changes
-
-* Document `@Reference`, `@ReferenceId`, `@Inverse`
-
-* Document why `@Inverse` and `@Reference` duplicate information in FAQ - means both sides have to be updated
-  if change so that glue code is correctly regenerated without forcing rebuild from tool.
-
-* Document requirements on public API of `Observable`, `ComputedValue` etc. i.e. To call `reportObserved()`
-  must be in transaction. To call `reportChanged()` must be in read-write transaction.
-
-=======
->>>>>>> bed494a0
 ## Enhancements
 
 * Consider collapsing `@Autorun` and `@Track` into a single `@Observer` and the same reduction at the
