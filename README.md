--- conflicted
+++ resolved
@@ -15,11 +15,7 @@
 <dependency>
    <groupId>org.realityforge.arez.spytools</groupId>
    <artifactId>arez-spytools</artifactId>
-<<<<<<< HEAD
-   <version>0.47</version>
-=======
    <version>0.55</version>
->>>>>>> 7b485cea
 </dependency>
 ```
 
